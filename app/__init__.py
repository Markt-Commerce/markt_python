from flask import Flask
from flask_migrate import Migrate
import models
# from flask_socketio import SocketIO
from db import db
from flask_cors import CORS

from .chat_websocket import socketio
migrate = Migrate()
cors = CORS()


def create_app(config_name="development"):
    app = Flask(__name__)
    app.config.from_object(f"config.{config_name.capitalize()}Config")

    # Initialize extensions
    db.init_app(app)
    migrate.init_app(app, db)
    # Initialize Flask-SocketIO with CORS
    cors.init_app(app, resources={r"/socket.io/*": {"origins": "http://127.0.0.1:5000"}})
    socketio.init_app(app, cors_allowed_origins="http://127.0.0.1:5000")  # Would be replaced with the actual domain
    # of the frontend during prod test.

    with app.app_context():
        db.create_all()

        # Import and register blueprints here
        from .routes import cart, order, payment, user, websocket, example

<<<<<<< HEAD
        """app.register_blueprint(cart.cart_bp)
        app.register_blueprint(order.order_bp)
        app.register_blueprint(payment.payment_bp)
        app.register_blueprint(user.user_bp)
        app.register_blueprint(websocket.websocket_bp)"""
        app.register_blueprint(example.example_blp)

        # Register chat test blueprints
        from .views import chat_test_blp
        app.register_blueprint(chat_test_blp)
=======
    # Import and register blueprints here
    from .routes import cart, order, payment, user, websocket, product, example

    app.register_blueprint(cart.cart_bp)
    app.register_blueprint(order.order_bp)
    app.register_blueprint(payment.payment_bp)
    app.register_blueprint(user.user_bp)
    app.register_blueprint(websocket.websocket_bp)
    app.register_blueprint(product.product_bp)
    app.register_blueprint(example.example_blp)
>>>>>>> 45cabbca

        # Include other configurations and setup as needed

        return app, socketio<|MERGE_RESOLUTION|>--- conflicted
+++ resolved
@@ -1,7 +1,6 @@
 from flask import Flask
 from flask_migrate import Migrate
 import models
-# from flask_socketio import SocketIO
 from db import db
 from flask_cors import CORS
 
@@ -28,29 +27,16 @@
         # Import and register blueprints here
         from .routes import cart, order, payment, user, websocket, example
 
-<<<<<<< HEAD
-        """app.register_blueprint(cart.cart_bp)
+        app.register_blueprint(cart.cart_bp)
         app.register_blueprint(order.order_bp)
         app.register_blueprint(payment.payment_bp)
         app.register_blueprint(user.user_bp)
-        app.register_blueprint(websocket.websocket_bp)"""
+        app.register_blueprint(websocket.websocket_bp)
         app.register_blueprint(example.example_blp)
 
         # Register chat test blueprints
         from .views import chat_test_blp
         app.register_blueprint(chat_test_blp)
-=======
-    # Import and register blueprints here
-    from .routes import cart, order, payment, user, websocket, product, example
-
-    app.register_blueprint(cart.cart_bp)
-    app.register_blueprint(order.order_bp)
-    app.register_blueprint(payment.payment_bp)
-    app.register_blueprint(user.user_bp)
-    app.register_blueprint(websocket.websocket_bp)
-    app.register_blueprint(product.product_bp)
-    app.register_blueprint(example.example_blp)
->>>>>>> 45cabbca
 
         # Include other configurations and setup as needed
 
