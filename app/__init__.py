from flask import Flask
from flask_migrate import Migrate
<<<<<<< HEAD
import app.models
=======
from .routes import productrequest
import models
>>>>>>> e7514f76
from db import db
from flask_mail import Mail
from flask_cors import CORS

from .chat_websocket import socketio
migrate = Migrate()
cors = CORS()
mail = Mail()


def create_app(config_name="development"):
    app = Flask(__name__)
    app.config.from_object(f"config.{config_name.capitalize()}Config")

    ''' app.config['MAIL_SERVER']='smtp.gmail.com'
    app.config['MAIL_PORT'] = 465
    app.config['MAIL_USERNAME'] = 'yourId@gmail.com'
    app.config['MAIL_PASSWORD'] = '*****'
    app.config['MAIL_USE_TLS'] = False
    app.config['MAIL_USE_SSL'] = True '''

    # Initialize extensions
    mail.init_app(app)
    db.init_app(app)
    migrate.init_app(app, db)
    # Initialize Flask-SocketIO with CORS
    cors.init_app(app, resources={r"/socket.io/*": {"origins": "http://127.0.0.1:5000"}})
    socketio.init_app(app, cors_allowed_origins="http://127.0.0.1:5000")  # Would be replaced with the actual domain
    # of the frontend during prod test.

    with app.app_context():
        db.create_all()

        # Import and register blueprints here
        from .routes import cart, order, payment, user, websocket, product, example, forgot_password_handler

    # Import and register blueprints here
    from .routes import cart, order, payment, user, websocket, product, example, forgot_password_handler

    app.register_blueprint(cart.cart_bp)
    app.register_blueprint(order.order_bp)
    app.register_blueprint(payment.payment_bp)

    app.register_blueprint(user.user_bp)
    app.register_blueprint(websocket.websocket_bp)
    app.register_blueprint(product.product_bp)
    app.register_blueprint(example.example_blp)
    app.register_blueprint(forgot_password_handler.pswd_retrvl_bp)



<<<<<<< HEAD
        # Register chat test blueprints
        from .views import views
        app.register_blueprint(views)
=======
    # Register chat test blueprints
    from .views import chat_test_blp
    app.register_blueprint(chat_test_blp)
>>>>>>> e7514f76

    # Include other configurations and setup as needed

    return app, socketio<|MERGE_RESOLUTION|>--- conflicted
+++ resolved
@@ -1,11 +1,6 @@
 from flask import Flask
 from flask_migrate import Migrate
-<<<<<<< HEAD
 import app.models
-=======
-from .routes import productrequest
-import models
->>>>>>> e7514f76
 from db import db
 from flask_mail import Mail
 from flask_cors import CORS
@@ -40,33 +35,21 @@
         db.create_all()
 
         # Import and register blueprints here
-        from .routes import cart, order, payment, user, websocket, product, example, forgot_password_handler
+        from .routes import cart, order, payment, user, websocket, product, example, forgot_password_handler, productrequest
 
-    # Import and register blueprints here
-    from .routes import cart, order, payment, user, websocket, product, example, forgot_password_handler
+        app.register_blueprint(cart.cart_bp)
+        app.register_blueprint(order.order_bp)
+        app.register_blueprint(payment.payment_bp)
+        app.register_blueprint(user.user_bp)
+        app.register_blueprint(websocket.websocket_bp)
+        app.register_blueprint(product.product_bp)
+        app.register_blueprint(example.example_blp)
+        app.register_blueprint(forgot_password_handler.pswd_retrvl_bp)
 
-    app.register_blueprint(cart.cart_bp)
-    app.register_blueprint(order.order_bp)
-    app.register_blueprint(payment.payment_bp)
-
-    app.register_blueprint(user.user_bp)
-    app.register_blueprint(websocket.websocket_bp)
-    app.register_blueprint(product.product_bp)
-    app.register_blueprint(example.example_blp)
-    app.register_blueprint(forgot_password_handler.pswd_retrvl_bp)
-
-
-
-<<<<<<< HEAD
         # Register chat test blueprints
         from .views import views
         app.register_blueprint(views)
-=======
-    # Register chat test blueprints
-    from .views import chat_test_blp
-    app.register_blueprint(chat_test_blp)
->>>>>>> e7514f76
 
-    # Include other configurations and setup as needed
+        # Include other configurations and setup as needed
 
-    return app, socketio+        return app, socketio