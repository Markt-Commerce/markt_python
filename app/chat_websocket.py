--- conflicted
+++ resolved
@@ -17,12 +17,6 @@
     user_id = data['user_id']
     leave_room(user_id)
     emit('disconnect', {'message': 'disconnected'})
-
-
-<<<<<<< HEAD
-@socketio.on('open')
-def on_connection_established():
-    emit('connect',{'message':'conected'})
     
 @socketio.on('register')
 def on_connection_established(reg):
@@ -36,8 +30,26 @@
     join_room(reg)
     emit('connect',{'message':'conected'})
     
-=======
->>>>>>> ee9051fb
+    @socketio.on("error")
+def handle_error():
+    pass
+
+@socketio.on("close")
+def close_connection(user_id):
+    socketio.close_room(user_id)
+    emit('close',{'message':'closed chat'})
+    
+@socketio.on('typing')
+def handle_typing(data):
+    emit('typing', data, room=data['recipient'])
+
+
+@socketio.on('read')
+def handle_read(data):
+    emit('read', data, room=data['recipient'])
+
+# You can add more events as needed based on your chat feature requirements
+
 @socketio.on('message')
 def handle_message(data):
     """
@@ -49,49 +61,17 @@
     """
     decoded_message = json.loads(data)
     if decoded_message is not None:
-<<<<<<< HEAD
         emit('message',decoded_message,room=decoded_message['sent_to'])
         #TODO: store sent message to the database
-        chat = chat_model.Chat(decoded_message['message'],decoded_message['send_date_and_time']
-                                ,decoded_message['sent_to'],decoded_message['sent_from'])
-        chat.save_to_db()
-
-@socketio.on("error")
-def handle_error():
-    pass
-
-@socketio.on("close")
-def close_connection(user_id):
-    socketio.close_room(user_id)
-    emit('close',{'message':'closed chat'})
-
-if __name__ == '__main__':
-    socketio.run(ChatWSapp,port=3000)
-=======
-        message_type = decoded_message.get('type')
-        if message_type == 'register':
-            join_room(decoded_message['register_id'])
-        elif message_type == 'message':
-            emit('message', decoded_message, room=decoded_message['sent_to'])
-            # Store sent message to the database
-            chat = chat_model.Chat(
+        chat = chat_model.Chat(
                 unique_id=chat_model.Chat.generate_unique_id(),
                 message=decoded_message['message'],
                 timestamp=decoded_message['send_date_and_time'],
                 recipient=decoded_message['sent_to'],
                 sender=decoded_message['sent_from']
-            )
-            chat.save_to_db()
+        chat.save_to_db()
 
 
-@socketio.on('typing')
-def handle_typing(data):
-    emit('typing', data, room=data['recipient'])
 
-
-@socketio.on('read')
-def handle_read(data):
-    emit('read', data, room=data['recipient'])
-
-# You can add more events as needed based on your chat feature requirements
->>>>>>> ee9051fb
+if __name__ == '__main__':
+    socketio.run(ChatWSapp,port=3000)
